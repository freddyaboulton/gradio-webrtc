[build-system]
requires = [
  "hatchling",
  "hatch-requirements-txt",
  "hatch-fancy-pypi-readme>=22.5.0",
]
build-backend = "hatchling.build"

[project]
name = "gradio_webrtc"
<<<<<<< HEAD
version = "0.0.15"
=======
version = "0.0.16"
>>>>>>> 868e0bfa
description = "Stream images in realtime with webrtc"
readme = "README.md"
license = "apache-2.0"
requires-python = ">=3.10"
authors = [{ name = "Freddy Boulton", email = "YOUREMAIL@domain.com" }]
keywords = ["gradio-custom-component", "gradio-template-Video", "streaming", "webrtc", "realtime"]
# Add dependencies here
dependencies = ["gradio>=4.0,<6.0", "aiortc"]
classifiers = [
  'Development Status :: 3 - Alpha',
  'Operating System :: OS Independent',
  'Programming Language :: Python :: 3',
  'Programming Language :: Python :: 3 :: Only',
  'Programming Language :: Python :: 3.9',
  'Programming Language :: Python :: 3.10',
  'Programming Language :: Python :: 3.11',
  'Programming Language :: Python :: 3.12',
  'Topic :: Scientific/Engineering',
  'Topic :: Scientific/Engineering :: Artificial Intelligence',
  'Topic :: Scientific/Engineering :: Visualization',
]

# The repository and space URLs are optional, but recommended.
# Adding a repository URL will create a badge in the auto-generated README that links to the repository.
# Adding a space URL will create a badge in the auto-generated README that links to the space.
# This will make it easy for people to find your deployed demo or source code when they
# encounter your project in the wild.

# [project.urls]
# repository = "your github repository"
# space = "your space url"

[project.optional-dependencies]
dev = ["build", "twine"]
vad = ["librosa", "onnxruntime"]

[tool.hatch.build]
artifacts = ["/backend/gradio_webrtc/templates", "*.pyi"]

[tool.hatch.build.targets.wheel]
packages = ["/backend/gradio_webrtc"]

[tool.ruff]
target-version = "py310"<|MERGE_RESOLUTION|>--- conflicted
+++ resolved
@@ -8,11 +8,7 @@
 
 [project]
 name = "gradio_webrtc"
-<<<<<<< HEAD
-version = "0.0.15"
-=======
-version = "0.0.16"
->>>>>>> 868e0bfa
+version = "0.0.17"
 description = "Stream images in realtime with webrtc"
 readme = "README.md"
 license = "apache-2.0"
